--- conflicted
+++ resolved
@@ -8,13 +8,8 @@
 from typing import Any
 
 import aiohttp
-<<<<<<< HEAD
 from discord.ext import commands
-=======
-import discord
-from discord.ext import bridge, commands
 from dotenv import load_dotenv
->>>>>>> 9edfdb8c
 
 from .emb import error as error_emb
 from .enums import CogLog, HelpStyle, ReadyEvent
