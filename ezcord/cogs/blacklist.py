"""
Commands to manage the bot blacklist.

This file should only be called through `bot.add_blacklist()`,
after the "blacklist" value has been set in the config.
"""

import aiosqlite

from .. import emb
from ..blacklist import _BanDB
from ..bot import Bot, Cog
from ..components import event
from ..errors import Blacklisted, ErrorMessageSent
from ..internal import EzConfig, t
from ..internal.dc import DPY, PYCORD, commands, discord
from ..logs import log
from ..utils import create_text_file

_db = _BanDB()


async def get_or_fetch_user(bot, user_id: int):
    if user := bot.get_user(user_id):
        return user
    try:
        return await bot.fetch_user(user_id)
    except discord.NotFound:
        return None


async def _check_blacklist(interaction: discord.Interaction) -> bool:
    bans = await _db.get_bans()
    if interaction.user.id in bans and EzConfig.blacklist:
        if EzConfig.blacklist.raise_error:
            raise Blacklisted()
        else:
<<<<<<< HEAD
            await interaction.response.send_message(t("no_perms", i=interaction), ephemeral=True)
=======
            await emb.error(interaction, t("no_perms"))
>>>>>>> f4773e3e
        raise ErrorMessageSent()
    return True


@event
async def view_check(interaction: discord.Interaction):
    return await _check_blacklist(interaction)


def check_command(decorator):
    """A decorator that only applies the slash command decorator if the command is enabled."""

    def decorator_wrapper(func):
        name = func.__name__
        groups = ["blacklist", "leave"]
        for group in groups:
            name = name.replace(f"{group}_", "")

        if name not in EzConfig.blacklist.disabled_commands:
            return decorator(func)
        return func

    return decorator_wrapper


async def check_overwrite(name, *args) -> bool:
    """Returns True if the command has been overwritten, False otherwise."""
    if not EzConfig.blacklist:
        return False

    if name in EzConfig.blacklist.overwrites:
        await EzConfig.blacklist.overwrites[name](*args)
        return True

    return False


class Blacklist(Cog, hidden=True):
    def __init__(self, bot: Bot):
        super().__init__(bot)

        if DPY:
            bot.tree.interaction_check = self.global_interaction_check

    async def bot_check(self, ctx):
        """Checks if a blacklisted user is trying to use a command."""
        return await _check_blacklist(ctx)

    async def cog_check(self, ctx):
        if EzConfig.blacklist.owner_only:
            if not await self.bot.is_owner(ctx.user):
                if DPY:
                    return False
                else:
                    raise commands.CheckFailure()
        return True

    async def global_interaction_check(self, interaction: discord.Interaction):
        """Bot check for application commands in Discord.py."""
        return await _check_blacklist(interaction)

    async def interaction_check(self, interaction: discord.Interaction):
        """Cog check for application commands in Discord.py."""
        await self.cog_check(interaction)

    @Cog.listener()
    async def on_guild_join(self, guild: discord.Guild):
        bans = await _db.get_bans()
        if guild.owner and guild.owner.id in bans:
            try:
                await guild.owner.send(t("guild_error", guild.name))
            except discord.Forbidden:
                pass
            await guild.leave()

    if PYCORD:
        admin = discord.SlashCommandGroup(
            t("admin_group"),
            description="EzCord admin commands",
            guild_ids=EzConfig.admin_guilds,
            default_member_permissions=discord.Permissions(administrator=True),
        )
        leave = admin.create_subgroup("leave")
        blacklist = admin.create_subgroup("blacklist")
    else:
        admin = discord.app_commands.Group(
            name=t("admin_group"),
            description="EzCord admin commands",
            guild_ids=EzConfig.admin_guilds,
            default_permissions=discord.Permissions(administrator=True),
        )
        leave = discord.app_commands.Group(
            parent=admin,
            name="leave",
            description="Make the bot leave a server",
        )
        blacklist = discord.app_commands.Group(
            parent=admin,
            name="blacklist",
            description="Manage the blacklist",
        )

    @check_command(blacklist.command(name="add", description="Add a member  blacklist"))
    # @discord.option("user", description="The user to ban/unban")
    # @discord.option("reason", description="The reason for the ban", default=None)
    async def blacklist_add(
        self,
        ctx,
        user: discord.Member,
        reason: str = None,  # type: ignore
    ):
        if await check_overwrite("add", ctx, user, reason):
            return

        if user.id == ctx.user.id:
            return await emb.error(ctx, "You can't ban yourself.")
        if user.bot:
            return await emb.error(ctx, "You can't ban a bot.")

        try:
            await _db.add_ban(user.id, reason)
        except aiosqlite.IntegrityError:
            return await emb.error(ctx, "This user is already banned.")
        await ctx.response.send_message(
            f"The user was banned successfully.\n- **Name:** {user}\n- **ID:** {user.id}",
            ephemeral=True,
        )

    @check_command(
        blacklist.command(name="remove", description="Remove a member from the blacklist")
    )
    # @discord.option("user", description="The user to ban/unban")
    async def blacklist_remove(self, ctx, user: discord.Member):
        if await check_overwrite("remove", ctx, user):
            return

        rowcount = await _db.remove_ban(user.id)
        if rowcount == 0:
            return await emb.error(ctx, "This user is not banned.")
        await ctx.response.send_message(
            f"The user **{user}** was unbanned successfully.", ephemeral=True
        )

    @check_command(blacklist.command(name="show", description="Show the bot blacklist"))
    async def blacklist_show(self, ctx):
        if await check_overwrite("show", ctx):
            return

        await ctx.response.defer(ephemeral=True)
        bans = await _db.get_full_bans()
        desc = ""

        for user_id, reason, dt in bans:
            if not reason:
                reason = "No reason provided"

            user = await get_or_fetch_user(self.bot, user_id)
            name = f"{user} - {user.id}" if user else user_id
            desc += f"[{dt.date()}] {name} - {reason}\n"

        if not desc:
            desc = "No bans found."

        file = create_text_file(desc, "bans.txt")
        await ctx.followup.send(file=file, ephemeral=True)

    @check_command(admin.command(description="Show all bot servers"))
    async def show_servers(self, ctx):
        if await check_overwrite("show_servers", ctx):
            return

        await ctx.response.defer(ephemeral=True)
        longest_name = max([guild.name for guild in self.bot.guilds], key=len)
        sep = f"<{len(longest_name)}"

        desc = ""
        for guild in self.bot.guilds:
            desc += f"{guild.name:{sep}} - {guild.member_count:<6,}"
            desc += f" - {guild.id}"
            if guild.owner:
                desc += f" - {guild.owner} ({guild.owner.id})"
            desc += "\n"

        file = create_text_file(desc, "guilds.txt")
        await ctx.followup.send(file=file, ephemeral=True)

    @check_command(leave.command(name="server", description="Make the bot leave a server"))
    # @discord.option("guild_id", description="Leave the server with the given ID", default=None)
    async def leave_server(self, ctx, guild_id: str):
        if await check_overwrite("server", ctx, guild_id):
            return

        await ctx.response.defer(ephemeral=True)
        try:
            guild = await self.bot.fetch_guild(guild_id)
        except Exception as e:
            return await emb.error(ctx, f"I could not load this server: ```{e}```")

        await guild.leave()
        await ctx.followup.send(f"I left **{guild.name}** ({guild.id})", ephemeral=True)

    @check_command(
        leave.command(name="owner", description="Make the bot leave all guilds with a given owner")
    )
    # @discord.option("owner_id", description="Leave all servers with the specified owner")
    async def leave_owner(self, ctx, owner: discord.User):
        if await check_overwrite("owner", ctx, owner):
            return

        await ctx.defer(ephemeral=True)
        guilds = []
        member_count = 0
        for guild in self.bot.guilds:
            if guild.owner and guild.owner.id == owner.id:
                guilds.append(guild)
                member_count += guild.member_count

        return await ctx.followup.send(
            f"I found **{len(guilds)}** servers with **{owner}** as the owner "
            f"(with a total of **{member_count}** members).",
            ephemeral=True,
            view=LeaveGuilds(guilds),
        )


class LeaveGuilds(discord.ui.View):
    def __init__(self, guilds: list[discord.Guild]):
        self.guilds = guilds
        super().__init__(timeout=None)

    @discord.ui.button(label="Leave all", style=discord.ButtonStyle.red)
    async def leave(self, _: discord.ui.Button, interaction: discord.Interaction):
        if not PYCORD:
            interaction = _

        for child in self.children:
            child.disabled = True
        embed = discord.Embed(
            description="I'll now leave all servers, this may take a while."
            "\n\nI'll ping you when I'm done.",
        )
        await interaction.response.edit_message(embed=embed, view=self)

        leave_count = 0
        for guild in self.guilds:
            try:
                await guild.leave()
                leave_count += 1
            except Exception as e:
                log.warning(f"Could not leave guild **{guild.id}**: {e}")
                continue

        await interaction.followup.send(
            f"{interaction.user.mention} I successfully left **{leave_count}** servers.",
            ephemeral=True,
        )

    @discord.ui.button(label="Cancel", style=discord.ButtonStyle.grey)
    async def cancel(self, _: discord.ui.Button, interaction: discord.Interaction):
        if not PYCORD:
            interaction = _

        for child in self.children:
            child.disabled = True
        await interaction.edit(view=self)<|MERGE_RESOLUTION|>--- conflicted
+++ resolved
@@ -35,11 +35,7 @@
         if EzConfig.blacklist.raise_error:
             raise Blacklisted()
         else:
-<<<<<<< HEAD
-            await interaction.response.send_message(t("no_perms", i=interaction), ephemeral=True)
-=======
-            await emb.error(interaction, t("no_perms"))
->>>>>>> f4773e3e
+            await emb.error(interaction, t("no_perms", i=interaction))
         raise ErrorMessageSent()
     return True
 
